--- conflicted
+++ resolved
@@ -4,13 +4,7 @@
 use abacus_base::CachingMailbox;
 use abacus_base::CoreMetrics;
 use abacus_core::db::AbacusDB;
-<<<<<<< HEAD
-use abacus_core::{AbacusContract, Mailbox, MultisigIsm};
-=======
-use abacus_core::Inbox;
-use abacus_core::InboxValidatorManager;
-use abacus_core::MessageStatus;
->>>>>>> 4e760958
+use abacus_core::{AbacusChain, Mailbox, MultisigIsm};
 use eyre::{bail, Result};
 use prometheus::{Histogram, IntCounter, IntGauge};
 use tokio::sync::mpsc;
@@ -86,7 +80,7 @@
 ///     a submission attempt just prior to an old incarnation of this task crashing.
 ///  *  Not whitelisted (currently checked by processor)
 ///  *  Wrong destination chain (currently checked by processor)
-///  *  Checkpoint index < leaf index (currently checked by processor)
+///  *  Checkpoint index < nonce (currently checked by processor)
 ///
 /// Therefore, we maintain two queues of messages:
 ///
@@ -196,7 +190,7 @@
         // queue for further processing.
 
         // Promote any newly-ready messages from the wait queue to the run queue.
-        // The order of wait_messages, which includes messages asc ordered by leaf index,
+        // The order of wait_messages, which includes messages asc ordered by nonce,
         // is preserved and pushed at the front of the run_queue to ensure that new messages
         // are evaluated first.
         for msg in self.wait_queue.drain(..).rev() {
